--- conflicted
+++ resolved
@@ -147,11 +147,7 @@
 Create `.env` file with your configuration:
 
 ```env
-<<<<<<< HEAD
 # Discord Configuration
-=======
-# 🎮 Discord Configuration
->>>>>>> fd61d1a (docs: Comprehensive README.md improvements)
 DISCORD_BOT_TOKEN=your_discord_bot_token_here
 DISCORD_BOT_SUPPORT_LOG_CHANNEL=support_channel_id_here
 DISCORD_YOUTUBE_CHANNEL_ID=youtube_announcements_channel_id
@@ -160,29 +156,17 @@
 DISCORD_X_QUOTES_CHANNEL_ID=x_quotes_channel_id
 DISCORD_X_RETWEETS_CHANNEL_ID=x_retweets_channel_id
 
-<<<<<<< HEAD
 # YouTube Configuration
 YOUTUBE_API_KEY=your_youtube_api_key_here
 YOUTUBE_CHANNEL_ID=your_youtube_channel_id_here
 
 # PubSubHubbub Configuration
-=======
-# 📺 YouTube Configuration
-YOUTUBE_API_KEY=your_youtube_api_key_here
-YOUTUBE_CHANNEL_ID=your_youtube_channel_id_here
-
-# 🔗 PubSubHubbub Configuration
->>>>>>> fd61d1a (docs: Comprehensive README.md improvements)
 PSH_SECRET=your_super_secret_string_for_webhook_verification
 PSH_CALLBACK_URL=https://your-domain.com/webhook/youtube
 PSH_PORT=3000
 PSH_VERIFY_TOKEN=your_optional_verify_token
 
-<<<<<<< HEAD
 # X (Twitter) Configuration
-=======
-# 🐦 X (Twitter) Configuration
->>>>>>> fd61d1a (docs: Comprehensive README.md improvements)
 X_USER_HANDLE=target_x_username
 TWITTER_USERNAME=your_twitter_username
 TWITTER_PASSWORD=your_twitter_password
@@ -190,11 +174,7 @@
 X_QUERY_INTERVALL_MAX=600000
 ANNOUNCE_OLD_TWEETS=false
 
-<<<<<<< HEAD
 # Bot Control
-=======
-# 🎛️ Bot Control
->>>>>>> fd61d1a (docs: Comprehensive README.md improvements)
 COMMAND_PREFIX=!
 ALLOWED_USER_IDS=user_id_1,user_id_2
 ANNOUNCEMENT_ENABLED=false
@@ -245,21 +225,13 @@
 - 🛡️ **XXE Attack Prevention** in XML parsing
 - ⏱️ **Timing-Safe Comparisons** for crypto operations
 
-<<<<<<< HEAD
 ## 🚀 Deployment
 
 ### Development
 ```bash
-<<<<<<< HEAD
 npm start                   # 🟢 Normal start with validation
-=======
-npm start                    # 🟢 Normal start with validation
->>>>>>> fd61d1a (docs: Comprehensive README.md improvements)
 npm run decrypt             # 🔓 Start with explicit decryption
 npm run validate            # ✅ Validate configuration only
-=======
-   1.  Create a service file (e.g., `/etc/systemd/system/discord-youtube-bot.service`) with the following content (adjust paths and user accordingly):
->>>>>>> 409766aa
 ```
 
 ### Production (systemd)
@@ -368,8 +340,4 @@
 
 ---
 
-<<<<<<< HEAD
-⭐ **Star this repo if it helped you!** | 🐛 **Report issues** | 💡 **Suggest improvements**
-=======
-⭐ **Star this repo if it helped you!** | 🐛 **Report issues** | 💡 **Suggest improvements**
->>>>>>> fd61d1a (docs: Comprehensive README.md improvements)+⭐ **Star this repo if it helped you!** | 🐛 **Report issues** | 💡 **Suggest improvements**