name: Comprehensive Test Suite

# Add permissions for GitHub Actions
permissions:
  contents: write
  pull-requests: write
  issues: write
  packages: write

on:
  push:
    branches: [ main, master, dev, develop, retweet-feature ]
  pull_request:
    branches: [ main, master, dev, develop, retweet-feature ]
  schedule:
    # Run tests daily at 2 AM UTC
    - cron: '0 2 * * *'
  workflow_dispatch:
    inputs:
      test_type:
        description: 'Type of tests to run'
        required: true
        default: 'all'
        type: choice
        options:
          - all
          - unit
          - integration
          - e2e
          - performance
          - security

env:
  NODE_VERSION: '20'
  CACHE_KEY_PREFIX: 'discord-bot-test'
  GH_TOKEN: ${{ github.token }}

jobs:
  # Pre-flight checks
  pre-flight:
    name: Pre-flight Checks
    runs-on: ubuntu-latest
    outputs:
      should-run-tests: ${{ steps.check.outputs.should-run }}
      test-matrix: ${{ steps.matrix.outputs.matrix }}
    steps:
      - uses: actions/checkout@v4
        with:
          fetch-depth: 0

      - name: Check if tests should run
        id: check
        run: |
          set -e
          
          # Validate inputs for security
          if [[ "${{ github.event_name }}" == "push" ]] && [[ -n "${{ github.event.before }}" ]]; then
            if ! [[ "${{ github.event.before }}" =~ ^[a-f0-9]{7,40}$ ]]; then
              echo "Invalid before SHA format, running tests for safety"
              echo "should-run=true" >> $GITHUB_OUTPUT
              exit 0
            fi
          fi
          
          if [[ "${{ github.event_name }}" == "workflow_dispatch" ]]; then
            echo "should-run=true" >> $GITHUB_OUTPUT
          elif [[ "${{ github.event_name }}" == "schedule" ]]; then
            echo "should-run=true" >> $GITHUB_OUTPUT
          elif [[ "${{ github.event_name }}" == "pull_request" ]]; then
            # Always run tests on PRs
            echo "should-run=true" >> $GITHUB_OUTPUT
          elif [[ "${{ github.event_name }}" == "push" ]]; then
            # For push events, check if this commit is part of an open PR
            set +e  # Don't exit on command failure
            PR_COUNT=$(gh pr list --state open --json number,headRefName,headRefOid --jq ".[] | select(.headRefOid == \"${{ github.sha }}\") | .number" | wc -l)
            gh_exit_code=$?
            set -e
            
            if [[ $gh_exit_code -eq 0 ]] && [[ "$PR_COUNT" -gt 0 ]]; then
              echo "Commit ${{ github.sha }} is part of an open PR, skipping duplicate tests"
              echo "should-run=false" >> $GITHUB_OUTPUT
            else
              # Check if relevant files changed
              if git diff --name-only "${{ github.event.before }}" "${{ github.sha }}" | grep -E '\.(js|json|yml|yaml)$' >/dev/null 2>&1; then
                echo "should-run=true" >> $GITHUB_OUTPUT
              else
                echo "should-run=false" >> $GITHUB_OUTPUT
              fi
            fi
          else
            echo "should-run=false" >> $GITHUB_OUTPUT
          fi

      - name: Generate test matrix
        id: matrix
        run: |
          if [[ "${{ github.event.inputs.test_type }}" == "unit" ]]; then
            echo 'matrix={"test-type": ["unit"]}' >> $GITHUB_OUTPUT
          elif [[ "${{ github.event.inputs.test_type }}" == "integration" ]]; then
            echo 'matrix={"test-type": ["integration"]}' >> $GITHUB_OUTPUT
          elif [[ "${{ github.event.inputs.test_type }}" == "e2e" ]]; then
            echo 'matrix={"test-type": ["e2e"]}' >> $GITHUB_OUTPUT
          elif [[ "${{ github.event.inputs.test_type }}" == "performance" ]]; then
            echo 'matrix={"test-type": ["performance"]}' >> $GITHUB_OUTPUT
          elif [[ "${{ github.event.inputs.test_type }}" == "security" ]]; then
            echo 'matrix={"test-type": ["security"]}' >> $GITHUB_OUTPUT
          else
            echo 'matrix={"test-type": ["unit", "integration", "e2e", "performance", "security"]}' >> $GITHUB_OUTPUT
          fi

  # Code quality and linting
  lint:
    name: Code Quality & Linting
    runs-on: ubuntu-latest
    needs: pre-flight
    if: needs.pre-flight.outputs.should-run-tests == 'true'
    steps:
      - uses: actions/checkout@v4

      - name: Setup Node.js
        uses: actions/setup-node@v4
        with:
          node-version: ${{ env.NODE_VERSION }}
          cache: 'npm'

      - name: Install dependencies
        run: npm ci

      - name: Run ESLint
        run: |
          if [ -f .eslintrc.js ] || [ -f .eslintrc.json ]; then
            npm run lint || npx eslint . --ext .js --format=compact
          else
            echo "No ESLint configuration found, skipping lint check"
          fi

      - name: Run Prettier check
        run: |
          if [ -f .prettierrc ] || [ -f .prettierrc.json ]; then
            npx prettier --check "**/*.{js,json,md,yml,yaml}"
          else
            echo "No Prettier configuration found, skipping format check"
          fi

      - name: Check for security vulnerabilities
        run: npm audit --audit-level=moderate

      - name: Validate package.json
        run: npm ls --depth=0

  # Unit tests
  unit-tests:
    name: Unit Tests
    runs-on: ubuntu-latest
    env:
      CODECOV_TOKEN: ${{ secrets.CODECOV_TOKEN }}
    needs: [pre-flight, lint]
    if: needs.pre-flight.outputs.should-run-tests == 'true' && contains(fromJson(needs.pre-flight.outputs.test-matrix).test-type, 'unit')
    strategy:
      matrix:
        node-version: ['18', '20']
        shard: [1, 2, 3, 4]
      fail-fast: false
    steps:
      - uses: actions/checkout@v4

      - name: Setup Node.js ${{ matrix.node-version }}
        uses: actions/setup-node@v4
        with:
          node-version: ${{ matrix.node-version }}
          cache: 'npm'

      - name: Install dependencies
        run: npm ci

      - name: Run unit tests
        run: |
          mkdir -p coverage/unit
          set -e
          NODE_OPTIONS="--experimental-vm-modules --max-old-space-size=2048" \
          npm run test:unit -- \
            --shard=${{ matrix.shard }}/4 \
            --coverage \
            --coverageDirectory=coverage/unit \
            --coverageThreshold='{}' \
            --coverageReporters=text --coverageReporters=lcov --coverageReporters=clover \
            --maxWorkers=2 \
            --forceExit \
            --detectOpenHandles 2>&1 | tee coverage/unit/test-output-node${{ matrix.node-version }}-${{ matrix.shard }}.log
          if [ ${PIPESTATUS[0]} -ne 0 ]; then
            echo "❌ Unit tests failed"
            exit 1
          fi

      - name: Upload unit test coverage
        uses: codecov/codecov-action@v4
        with:
          file: coverage/unit/lcov.info
          flags: unit-node${{ matrix.node-version }}-shard${{ matrix.shard }}
          name: unit-tests-node${{ matrix.node-version }}-shard${{ matrix.shard }}
          fail_ci_if_error: false
          plugins: ''

      - name: Store unit test results
        uses: actions/upload-artifact@v4
        if: always()
        with:
          name: unit-test-results-node${{ matrix.node-version }}-shard${{ matrix.shard }}
          path: |
            coverage/unit/
            junit.xml
          retention-days: 7

  # Integration tests
  build-and-push-docker:
    name: Build and Push Docker Image
    runs-on: ubuntu-latest
    needs: [pre-flight]
    if: needs.pre-flight.outputs.should-run-tests == 'true' && contains(fromJson(needs.pre-flight.outputs.test-matrix).test-type, 'integration')
    outputs:
      image_name: ghcr.io/${{ steps.string.outputs.repo_lc }}
<<<<<<< HEAD
=======
      image_tag: ${{ steps.final-image.outputs.image_tag }}
      image_digest: ${{ steps.build.outputs.digest || steps.force-build.outputs.digest }}
>>>>>>> c9bceb27
    steps:
      - uses: actions/checkout@v4
        with:
          fetch-depth: 0

      - name: Set repo to lowercase
        id: string
        run: echo "repo_lc=$(echo '${{ github.repository }}' | tr '[:upper:]' '[:lower:]')" >> $GITHUB_OUTPUT

      - name: Check if Docker build is needed
        id: docker-changes
        run: |
          # For PRs and first push, always build
          if [[ "${{ github.event_name }}" == "pull_request" ]] || [[ "${{ github.event.before }}" == "0000000000000000000000000000000000000000" ]]; then
            echo "docker_changed=true" >> $GITHUB_OUTPUT
            echo "Building Docker image for PR or initial push"
            exit 0
          fi
          
          # Check if Docker-related files changed since last commit
          if git diff --name-only "${{ github.event.before }}" "${{ github.sha }}" | grep -E '^(Dockerfile|\.dockerignore|package\.json|package-lock\.json|src/|tests/)$'; then
            echo "docker_changed=true" >> $GITHUB_OUTPUT
            echo "Docker-related files changed, will build new image"
          else
            echo "docker_changed=false" >> $GITHUB_OUTPUT
            echo "No Docker-related changes detected, will try to use cached image"
          fi

      - name: Generate Docker metadata
        id: meta
        uses: docker/metadata-action@v5
        with:
          images: ghcr.io/${{ steps.string.outputs.repo_lc }}
          tags: |
            type=ref,event=branch
            type=ref,event=pr
            type=sha,prefix={{branch}}-
            type=raw,value=latest,enable={{is_default_branch}}
          labels: |
            org.opencontainers.image.title=Discord YouTube Bot
            org.opencontainers.image.description=Integration test environment
            org.opencontainers.image.vendor=discord-youtube-bot

      - name: Set up Docker Buildx
        uses: docker/setup-buildx-action@v3
        with:
          driver-opts: |
            network=host

      - name: Log in to GitHub Container Registry
        uses: docker/login-action@v3
        with:
          registry: ghcr.io
          username: ${{ github.actor }}
          password: ${{ secrets.GITHUB_TOKEN }}

      - name: Build and push Docker image
        id: build
        if: steps.docker-changes.outputs.docker_changed == 'true'
        uses: docker/build-push-action@v5
        with:
          context: .
          platforms: linux/amd64
          target: test-runner
          push: true
          tags: ${{ steps.meta.outputs.tags }}
          labels: ${{ steps.meta.outputs.labels }}
          cache-from: type=gha
          cache-to: type=gha,mode=max
          build-args: |
            BUILDKIT_INLINE_CACHE=1

      - name: Use existing image if no changes
        id: existing-image
        if: steps.docker-changes.outputs.docker_changed == 'false'
        run: |
          # Try to pull the latest image to use as fallback
          LATEST_TAG="ghcr.io/${{ steps.string.outputs.repo_lc }}:${{ github.ref_name }}-${{ github.sha }}"
          FALLBACK_TAG="ghcr.io/${{ steps.string.outputs.repo_lc }}:latest"
          
          # Check if the exact SHA-based image exists
          if docker manifest inspect "$LATEST_TAG" >/dev/null 2>&1; then
            echo "Using existing image: $LATEST_TAG"
            echo "image_tag=[\"$LATEST_TAG\"]" >> $GITHUB_OUTPUT
          elif docker manifest inspect "$FALLBACK_TAG" >/dev/null 2>&1; then
            echo "Using fallback image: $FALLBACK_TAG"
            echo "image_tag=[\"$FALLBACK_TAG\"]" >> $GITHUB_OUTPUT
          else
            echo "No existing image found, forcing rebuild"
            echo "force_rebuild=true" >> $GITHUB_OUTPUT
          fi

      - name: Force rebuild if no cached image available
        id: force-build
        if: steps.docker-changes.outputs.docker_changed == 'false' && steps.existing-image.outputs.force_rebuild == 'true'
        uses: docker/build-push-action@v5
        with:
          context: .
          platforms: linux/amd64
          target: test-runner
          push: true
          tags: ${{ steps.meta.outputs.tags }}
          labels: ${{ steps.meta.outputs.labels }}
          cache-from: type=gha
          cache-to: type=gha,mode=max
          build-args: |
            BUILDKIT_INLINE_CACHE=1

      - name: Set final image tag
        id: final-image
        run: |
          if [[ "${{ steps.docker-changes.outputs.docker_changed }}" == "true" ]]; then
            # Use newly built image
            echo "image_tag=${{ steps.meta.outputs.tags }}" >> $GITHUB_OUTPUT
          elif [[ "${{ steps.existing-image.outputs.force_rebuild }}" == "true" ]]; then
            # Use force-rebuilt image
            echo "image_tag=${{ steps.meta.outputs.tags }}" >> $GITHUB_OUTPUT
          else
            # Use existing cached image
            echo "image_tag=${{ steps.existing-image.outputs.image_tag }}" >> $GITHUB_OUTPUT
          fi

  integration-tests:
    name: Integration Tests
    runs-on: ubuntu-latest
    container:
      image: ${{ fromJSON(needs.build-and-push-docker.outputs.image_tag)[0] }}
    env:
      CODECOV_TOKEN: ${{ secrets.CODECOV_TOKEN }}
      GITHUB_TOKEN: ${{ secrets.GITHUB_TOKEN }}
    needs: [pre-flight, lint, build-and-push-docker]
    if: needs.pre-flight.outputs.should-run-tests == 'true' && contains(fromJson(needs.pre-flight.outputs.test-matrix).test-type, 'integration')
    services:
      redis:
        image: redis:alpine
        ports:
          - 6379:6379
        options: >-
          --health-cmd "redis-cli ping"
          --health-interval 10s
          --health-timeout 5s
          --health-retries 5
    steps:
      - uses: actions/checkout@v4

      - name: Setup Node.js
        uses: actions/setup-node@v4
        with:
          node-version: ${{ env.NODE_VERSION }}
          cache: 'npm'

      - name: Install dependencies
        run: npm ci

      - name: Set up test environment
        run: |
          cat > .env.test << 'EOF'
          NODE_ENV=test
          DISCORD_BOT_TOKEN=test-token-placeholder
          YOUTUBE_API_KEY=test-api-key-placeholder
          YOUTUBE_CHANNEL_ID=UCtest123456789012345678
          DISCORD_YOUTUBE_CHANNEL_ID=123456789012345678
          PSH_CALLBACK_URL=https://test.example.com/webhook
          X_USER_HANDLE=testuser
          DISCORD_X_POSTS_CHANNEL_ID=234567890123456789
          DISCORD_X_REPLIES_CHANNEL_ID=345678901234567890
          DISCORD_X_QUOTES_CHANNEL_ID=456789012345678901
          DISCORD_X_RETWEETS_CHANNEL_ID=567890123456789012
          TWITTER_USERNAME=testuser
          TWITTER_PASSWORD=testpassword
          DISCORD_BOT_SUPPORT_LOG_CHANNEL=678901234567890123
          PSH_SECRET=test-webhook-secret-for-integration-testing
          REDIS_URL=redis://localhost:6379
          EOF

      - name: Run integration tests
        env:
          NODE_ENV: test
        run: |
          mkdir -p coverage/integration
          set -e
          NODE_OPTIONS="--experimental-vm-modules --max-old-space-size=2048" \
          npm run test:integration -- \
            --coverage \
            --coverageDirectory=coverage/integration \
            --coverageReporters=text --coverageReporters=lcov \
            --maxWorkers=1 \
            --forceExit \
            --detectOpenHandles \
            --testTimeout=${{ vars.TEST_TIMEOUT || '30000' }} 2>&1 | tee coverage/integration/test-output.log
          if [ ${PIPESTATUS[0]} -ne 0 ]; then
            echo "❌ Integration tests failed"
            exit 1
          fi

      - name: Upload integration test coverage
        uses: codecov/codecov-action@v4
        with:
          file: coverage/integration/lcov.info
          flags: integration
          name: integration-tests
          fail_ci_if_error: false
          plugins: ''

      - name: Store integration test results
        uses: actions/upload-artifact@v4
        if: always()
        with:
          name: integration-test-results
          path: |
            coverage/integration/
            logs/
          retention-days: 7

  # End-to-end tests
  e2e-tests:
    name: End-to-End Tests
    runs-on: ubuntu-latest
    needs: [pre-flight, lint]
    if: needs.pre-flight.outputs.should-run-tests == 'true' && contains(fromJson(needs.pre-flight.outputs.test-matrix).test-type, 'e2e')
    steps:
      - uses: actions/checkout@v4

      - name: Setup Node.js
        uses: actions/setup-node@v4
        with:
          node-version: ${{ env.NODE_VERSION }}
          cache: 'npm'

      - name: Install dependencies
        run: npm ci

      - name: Set up E2E test environment
        run: |
          cat > .env.e2e << 'EOF'
          NODE_ENV=test
          LOG_LEVEL=error
          DISCORD_BOT_TOKEN=test-bot-token-e2e-placeholder
          YOUTUBE_API_KEY=test-youtube-api-key-placeholder
          YOUTUBE_CHANNEL_ID=UCtest123456789012345678
          DISCORD_YOUTUBE_CHANNEL_ID=123456789012345678
          PSH_CALLBACK_URL=https://test-e2e.example.com/webhook
          PSH_PORT=3001
          X_USER_HANDLE=testuser
          DISCORD_X_POSTS_CHANNEL_ID=234567890123456789
          DISCORD_X_REPLIES_CHANNEL_ID=345678901234567890
          DISCORD_X_QUOTES_CHANNEL_ID=456789012345678901
          DISCORD_X_RETWEETS_CHANNEL_ID=567890123456789012
          TWITTER_USERNAME=testuser
          TWITTER_PASSWORD=testpassword
          DISCORD_BOT_SUPPORT_LOG_CHANNEL=678901234567890123
          PSH_SECRET=e2e-test-webhook-secret
          ANNOUNCEMENT_ENABLED=true
          X_VX_TWITTER_CONVERSION=false
          ALLOWED_USER_IDS=123456789012345678,987654321098765432
          EOF

      - name: Run E2E tests
        env:
          NODE_ENV: test
        run: |
          mkdir -p test-results/e2e
          set -e
          NODE_OPTIONS="--experimental-vm-modules --max-old-space-size=2048" \
          npx jest --config jest.e2e.config.js \
            --maxWorkers=1 \
            --forceExit \
            --detectOpenHandles \
            --testTimeout=${{ vars.E2E_TIMEOUT || '60000' }} 2>&1 | tee test-results/e2e/test-output.log
          if [ ${PIPESTATUS[0]} -ne 0 ]; then
            echo "❌ E2E tests failed"
            exit 1
          fi

      - name: Store E2E test results
        uses: actions/upload-artifact@v4
        if: always()
        with:
          name: e2e-test-results
          path: |
            logs/
            screenshots/
            .env.e2e
            test-results/e2e/
          retention-days: 7
          if-no-files-found: warn

  # Performance tests
  performance-tests:
    name: Performance Tests
    runs-on: ubuntu-latest
    env:
      CODECOV_TOKEN: ${{ secrets.CODECOV_TOKEN }}
    needs: [pre-flight, lint]
    if: needs.pre-flight.outputs.should-run-tests == 'true' && contains(fromJson(needs.pre-flight.outputs.test-matrix).test-type, 'performance')
    steps:
      - uses: actions/checkout@v4

      - name: Setup Node.js
        uses: actions/setup-node@v4
        with:
          node-version: ${{ env.NODE_VERSION }}
          cache: 'npm'

      - name: Install dependencies
        run: npm ci

      - name: Run performance tests
        run: |
          mkdir -p coverage/performance
          set -e
          NODE_OPTIONS="--experimental-vm-modules --max-old-space-size=4096" \
          npm run test:performance -- \
            --coverage \
            --coverageDirectory=coverage/performance \
            --coverageReporters=text --coverageReporters=lcov \
            --maxWorkers=1 \
            --forceExit \
            --detectOpenHandles \
            --testTimeout=${{ vars.PERFORMANCE_TIMEOUT || '120000' }} 2>&1 | tee coverage/performance/test-output.log
          if [ ${PIPESTATUS[0]} -ne 0 ]; then
            echo "❌ Performance tests failed"
            exit 1
          fi

      - name: Generate performance report
        run: |
          mkdir -p reports
          echo "# Performance Test Report" > reports/performance.md
          echo "Generated on: $(date)" >> reports/performance.md
          echo "Node.js version: $(node --version)" >> reports/performance.md
          echo "Platform: ${{ runner.os }}" >> reports/performance.md
          echo "" >> reports/performance.md
          
          # Extract performance metrics from test output
          echo "## Performance Metrics" >> reports/performance.md
          echo "" >> reports/performance.md
          
          # Parse Jest output for timing information
          if [ -f coverage/performance/test-output.log ]; then
            echo "### Test Execution Times" >> reports/performance.md
            grep -E "Test completed in [0-9]+\.[0-9]+ms" coverage/performance/test-output.log | head -10 >> reports/performance.md || echo "No timing data found" >> reports/performance.md
            echo "" >> reports/performance.md
            
            echo "### Throughput Metrics" >> reports/performance.md
            grep -E "(messages per second|URLs per second|webhooks per second)" coverage/performance/test-output.log | head -10 >> reports/performance.md || echo "No throughput data found" >> reports/performance.md
            echo "" >> reports/performance.md
          fi
          
          # Add system performance info
          echo "### System Performance" >> reports/performance.md
          echo "- **CPU Info**: $(nproc) cores" >> reports/performance.md
          echo "- **Memory**: $(free -h | grep '^Mem:' | awk '{print $2}')" >> reports/performance.md
          echo "- **Test Duration**: $(date -d @$SECONDS -u '+%M:%S')" >> reports/performance.md
          echo "" >> reports/performance.md
          
          # Create metrics summary JSON
          cat > performance-metrics.json << EOF
          {
            "timestamp": "$(date -Iseconds)",
            "node_version": "$(node --version)",
            "platform": "${{ runner.os }}",
            "cpu_cores": $(nproc),
            "memory_total": "$(free -h | grep '^Mem:' | awk '{print $2}')",
            "test_duration_seconds": $SECONDS
          }
          EOF

      - name: Upload performance test coverage
        uses: codecov/codecov-action@v4
        with:
          file: coverage/performance/lcov.info
          flags: performance
          name: performance-tests
          fail_ci_if_error: false
          plugins: ''

      - name: Store performance test results
        uses: actions/upload-artifact@v4
        if: always()
        with:
          name: performance-test-results
          path: |
            coverage/performance/
            reports/
            performance-metrics.json
          retention-days: 30

  # Security tests
  security-tests:
    name: Security Tests
    runs-on: ubuntu-latest
    needs: [pre-flight, lint]
    if: needs.pre-flight.outputs.should-run-tests == 'true' && contains(fromJson(needs.pre-flight.outputs.test-matrix).test-type, 'security')
    steps:
      - uses: actions/checkout@v4

      - name: Setup Node.js
        uses: actions/setup-node@v4
        with:
          node-version: ${{ env.NODE_VERSION }}
          cache: 'npm'

      - name: Install dependencies
        run: npm ci

      - name: Run security tests
        run: |
          mkdir -p test-results/security
          set -e
          NODE_OPTIONS="--experimental-vm-modules --max-old-space-size=2048" \
          npx jest --config jest.security.config.js \
            --maxWorkers=2 \
            --forceExit \
            --detectOpenHandles \
            --testTimeout=${{ vars.SECURITY_TIMEOUT || '45000' }} 2>&1 | tee test-results/security/test-output.log
          if [ ${PIPESTATUS[0]} -ne 0 ]; then
            echo "❌ Security tests failed"
            exit 1
          fi

      - name: Run security audit
        run: |
          npm audit --audit-level=moderate --json > security-audit.json || true
          
          # Check for high/critical vulnerabilities
          HIGH_VULNS=$(cat security-audit.json | jq '.metadata.vulnerabilities.high // 0')
          CRITICAL_VULNS=$(cat security-audit.json | jq '.metadata.vulnerabilities.critical // 0')
          
          echo "High vulnerabilities: $HIGH_VULNS"
          echo "Critical vulnerabilities: $CRITICAL_VULNS"
          
          if [ "$CRITICAL_VULNS" -gt 0 ]; then
            echo "❌ Critical vulnerabilities found!"
            exit 1
          elif [ "$HIGH_VULNS" -gt 0 ]; then
            echo "⚠️ High vulnerabilities found!"
          fi

      - name: Check for secrets
        run: |
          # Simple check for potential secrets in code
          echo "Checking for potential secrets..."
          
          # Check for potential API keys, tokens, etc.
          SECRET_PATTERNS=(
            "api[_-]?key"
            "secret[_-]?key"
            "access[_-]?token"
            "auth[_-]?token"
            "discord[_-]?token"
            "password"
          )
          
          for pattern in "${SECRET_PATTERNS[@]}"; do
            if git grep -i "$pattern" -- '*.js' '*.json' | grep -v test | grep -v mock | grep -v example; then
              echo "⚠️ Potential secret found: $pattern"
            fi
          done

      - name: Store security test results
        uses: actions/upload-artifact@v4
        if: always()
        with:
          name: security-test-results
          path: |
            security-audit.json
            security-report.json
            test-results/security/
          retention-days: 30

  # Aggregate results and report
  test-summary:
    name: Test Summary
    runs-on: ubuntu-latest
    env:
      CODECOV_TOKEN: ${{ secrets.CODECOV_TOKEN }}
    needs: [unit-tests, integration-tests, e2e-tests, performance-tests, security-tests]
    if: always() && needs.pre-flight.outputs.should-run-tests == 'true'
    steps:
      - uses: actions/checkout@v4

      - name: Setup Node.js
        uses: actions/setup-node@v4
        with:
          node-version: ${{ env.NODE_VERSION }}
          cache: 'npm'

      - name: Install dependencies
        run: npm ci

      - name: Install coverage tools
        run: |
          npm install -g nyc

      - name: Download Node 18 unit test coverage (all shards)
        uses: actions/download-artifact@v4
        continue-on-error: ${{ needs.unit-tests.result == 'skipped' }}
        with:
          pattern: unit-test-results-node18-*
          merge-multiple: true
          path: test-results/unit/node18/

      - name: Download Node 20 unit test coverage (all shards)
        uses: actions/download-artifact@v4
        continue-on-error: ${{ needs.unit-tests.result == 'skipped' }}
        with:
          pattern: unit-test-results-node20-*
          merge-multiple: true
          path: test-results/unit/node20/

      - name: Download integration test results
        uses: actions/download-artifact@v4
        with:
          name: integration-test-results
          path: test-results/integration/

      - name: Download e2e test results
        uses: actions/download-artifact@v4
        continue-on-error: true
        with:
          name: e2e-test-results
          path: test-results/e2e/

      - name: Download performance test coverage
        uses: actions/download-artifact@v4
        continue-on-error: true
        with:
          name: performance-test-results
          path: test-results/performance/

      - name: Download security test results
        uses: actions/download-artifact@v4
        continue-on-error: true
        with:
          name: security-test-results
          path: test-results/security/

      - name: Merge coverage reports (avoid triple-counting)
        id: coverage
        run: |
          mkdir -p coverage/merged
          
          # Find coverage files from test types that generate coverage (unit, integration, performance)
          echo "Collecting coverage from test types that generate source code coverage..."
          
          # First, ensure we have proper directory structure
          ls -laR test-results/ || echo "No test-results directory found"
          
          # Find all lcov.info files but prioritize Node 18 over Node 20 to avoid duplicates
          COVERAGE_FILES=()
          
          # Add Node 18 unit coverage (primary)
          if [ -f "test-results/unit/node18/coverage/unit/lcov.info" ]; then
            COVERAGE_FILES+=("test-results/unit/node18/coverage/unit/lcov.info")
            echo "Found Node 18 unit coverage"
          fi
          
          # Add integration coverage if available
          if [ -f "test-results/integration/coverage/integration/lcov.info" ]; then
            COVERAGE_FILES+=("test-results/integration/coverage/integration/lcov.info")
            echo "Found integration coverage"
          fi
          
          # Add performance coverage if available
          if [ -f "test-results/performance/coverage/performance/lcov.info" ]; then
            COVERAGE_FILES+=("test-results/performance/coverage/performance/lcov.info")
            echo "Found performance coverage"
          fi
          
          # Add e2e coverage if available (not typically expected but check anyway)
          if [ -f "test-results/e2e/coverage/e2e/lcov.info" ]; then
            COVERAGE_FILES+=("test-results/e2e/coverage/e2e/lcov.info")
            echo "Found e2e coverage"
          fi
          
          # Add security coverage if available (not typically expected but check anyway)
          if [ -f "test-results/security/coverage/security/lcov.info" ]; then
            COVERAGE_FILES+=("test-results/security/coverage/security/lcov.info")
            echo "Found security coverage"
          fi
          
          if [ ${#COVERAGE_FILES[@]} -gt 0 ]; then
            echo "Merging the following coverage files:"
            printf '%s\n' "${COVERAGE_FILES[@]}"
            
            # Debug: Check the source lcov files before merging
            echo "Debugging source coverage files:"
            for file in "${COVERAGE_FILES[@]}"; do
              echo "File: $file"
              echo "  Size: $(wc -l < "$file") lines"
              echo "  Sample content:"
              head -10 "$file"
              echo "  Coverage totals:"
              grep -E "^(LF|LH|BRF|BRH|FNF|FNH):" "$file" | head -5
              echo "---"
            done
            
            # Validate coverage merge script exists
            if [[ ! -f "scripts/merge-coverage.py" ]]; then
              echo "ERROR: Coverage merge script not found, falling back to concatenation"
              cat "${COVERAGE_FILES[@]}" > coverage/merged/lcov.info
            else
              # Validate script syntax
              if ! python3 -m py_compile scripts/merge-coverage.py; then
                echo "ERROR: Coverage merge script has syntax errors, falling back to concatenation"
                cat "${COVERAGE_FILES[@]}" > coverage/merged/lcov.info
              else
                # Merge coverage reports properly by file instead of concatenating
                echo "Merging coverage reports..."
                if ! python3 scripts/merge-coverage.py "${COVERAGE_FILES[@]}" -o coverage/merged/lcov.info; then
                  echo "ERROR: Coverage merge failed, falling back to concatenation"
                  cat "${COVERAGE_FILES[@]}" > coverage/merged/lcov.info
                fi
              fi
            fi
            
            # Validate merged file
            if [ ! -s coverage/merged/lcov.info ]; then
              echo "ERROR: Merged coverage file is empty"
              echo '{"total":{"lines":{"pct":0},"statements":{"pct":0},"functions":{"pct":0},"branches":{"pct":0}}}' > coverage-summary.json
              echo "coverage_pct=0" >> $GITHUB_OUTPUT
              echo "status=error" >> $GITHUB_OUTPUT
              exit 1
            fi
            
            echo "Proper file-by-file merge completed with $(wc -l < coverage/merged/lcov.info) lines"
            
            if [ -f coverage/merged/lcov.info ]; then
              echo "Successfully merged coverage reports"
              
              # Check merged coverage file
              echo "Merged coverage file size: $(wc -l < coverage/merged/lcov.info) lines"
              
              # Extract coverage directly from lcov file
              echo "Extracting coverage from merged lcov.info..."
              
              # Extract with error checking
              LINES_FOUND=$(grep -E "^LF:" coverage/merged/lcov.info | awk -F: '{sum+=$2} END {print sum+0}' || echo "0")
              LINES_HIT=$(grep -E "^LH:" coverage/merged/lcov.info | awk -F: '{sum+=$2} END {print sum+0}' || echo "0")
              FUNCTIONS_FOUND=$(grep -E "^FNF:" coverage/merged/lcov.info | awk -F: '{sum+=$2} END {print sum+0}' || echo "0")
              FUNCTIONS_HIT=$(grep -E "^FNH:" coverage/merged/lcov.info | awk -F: '{sum+=$2} END {print sum+0}' || echo "0")
              BRANCHES_FOUND=$(grep -E "^BRF:" coverage/merged/lcov.info | awk -F: '{sum+=$2} END {print sum+0}' || echo "0")
              BRANCHES_HIT=$(grep -E "^BRH:" coverage/merged/lcov.info | awk -F: '{sum+=$2} END {print sum+0}' || echo "0")
              
              echo "Coverage totals: Lines $LINES_HIT/$LINES_FOUND, Functions $FUNCTIONS_HIT/$FUNCTIONS_FOUND, Branches $BRANCHES_HIT/$BRANCHES_FOUND"
              
              # Calculate percentages with robust error handling
              LINES_PCT=$(awk -v hit="$LINES_HIT" -v found="$LINES_FOUND" 'BEGIN {
                if (found == 0 || hit == "" || found == "") print "0.00"
                else printf "%.2f", hit * 100 / found
              }' 2>/dev/null || echo "0.00")
              
              FUNCTIONS_PCT=$(awk -v hit="$FUNCTIONS_HIT" -v found="$FUNCTIONS_FOUND" 'BEGIN {
                if (found == 0 || hit == "" || found == "") print "0.00"
                else printf "%.2f", hit * 100 / found
              }' 2>/dev/null || echo "0.00")
              
              BRANCHES_PCT=$(awk -v hit="$BRANCHES_HIT" -v found="$BRANCHES_FOUND" 'BEGIN {
                if (found == 0 || hit == "" || found == "") print "0.00"
                else printf "%.2f", hit * 100 / found
              }' 2>/dev/null || echo "0.00")
              
              echo "Calculated coverage: Lines ${LINES_PCT}%, Functions ${FUNCTIONS_PCT}%, Branches ${BRANCHES_PCT}%"
              
              # Create coverage-summary.json using echo to avoid heredoc issues
              echo "{
                \"total\": {
                  \"lines\": {
                    \"total\": ${LINES_FOUND},
                    \"covered\": ${LINES_HIT},
                    \"skipped\": 0,
                    \"pct\": ${LINES_PCT}
                  },
                  \"statements\": {
                    \"total\": ${LINES_FOUND},
                    \"covered\": ${LINES_HIT},
                    \"skipped\": 0,
                    \"pct\": ${LINES_PCT}
                  },
                  \"functions\": {
                    \"total\": ${FUNCTIONS_FOUND},
                    \"covered\": ${FUNCTIONS_HIT},
                    \"skipped\": 0,
                    \"pct\": ${FUNCTIONS_PCT}
                  },
                  \"branches\": {
                    \"total\": ${BRANCHES_FOUND},
                    \"covered\": ${BRANCHES_HIT},
                    \"skipped\": 0,
                    \"pct\": ${BRANCHES_PCT}
                  }
                }
              }" > coverage-summary.json
              
              echo "Generated coverage-summary.json with ${LINES_PCT}% line coverage"
              echo "coverage_pct=${LINES_PCT}" >> $GITHUB_OUTPUT
              echo "status=available" >> $GITHUB_OUTPUT
            else
              echo "Failed to merge coverage reports"
              echo '{"total":{"lines":{"pct":0},"statements":{"pct":0},"functions":{"pct":0},"branches":{"pct":0}}}' > coverage-summary.json
              echo "coverage_pct=0" >> $GITHUB_OUTPUT
              echo "status=missing" >> $GITHUB_OUTPUT
            fi
          else
            echo "No coverage files found to merge."
            echo '{"total":{"lines":{"pct":0},"statements":{"pct":0},"functions":{"pct":0},"branches":{"pct":0}}}' > coverage-summary.json
            echo "coverage_pct=0" >> $GITHUB_OUTPUT
            echo "status=missing" >> $GITHUB_OUTPUT
          fi

      - name: Generate comprehensive test report
        run: |
          mkdir -p reports
          OVERALL_COVERAGE=$(jq -r '.total.lines.pct // 0' coverage-summary.json 2>/dev/null | awk '{printf "%.2f", $1}' || echo "0.00")
          
          cat > reports/test-summary.md << EOF
          # Test Summary Report
          
          **Generated:** $(date)
          **Commit:** \`${{ github.sha }}\`
          **Branch:** \`${{ github.ref_name }}\`
          **Trigger:** ${{ github.event_name }}
          
          ## 🎯 Overall Merged Coverage: ${OVERALL_COVERAGE}%
          *This is the accumulated coverage from all test suites that ran.*
          
          ---
          
          ## Test Suite Status
          
          | Test Type   | Result  |
          |-------------|---------|
          EOF
          
          # This loop now ONLY reports job status, not confusing individual coverage.
          for test_type in unit integration e2e performance security; do
            job_status=""
            
            case $test_type in
              "unit") job_status="${{ needs.unit-tests.result }}" ;;
              "integration") job_status="${{ needs.integration-tests.result }}" ;;
              "e2e") job_status="${{ needs.e2e-tests.result }}" ;;
              "performance") job_status="${{ needs.performance-tests.result }}" ;;
              "security") job_status="${{ needs.security-tests.result }}" ;;
            esac
            
            # Determine test status based on job result
            if [[ -n "$job_status" && "$job_status" != "skipped" ]]; then
              case "$job_status" in
                "success") test_status="✅ Pass" ;;
                "failure") test_status="❌ Fail" ;;
                "cancelled") test_status="🛑 Cancel" ;;
                *) test_status="⚠️ Unknown" ;;
              esac
              printf "| %-11s | %-7s |\n" "${test_type^}" "$test_status" >> reports/test-summary.md
            fi
          done
          
          echo "" >> reports/test-summary.md
          echo "## Detailed Results" >> reports/test-summary.md
          
          for test_type in unit integration e2e performance security; do
            echo "" >> reports/test-summary.md
            echo "### ${test_type^} Tests" >> reports/test-summary.md
            echo "" >> reports/test-summary.md
            echo "\`\`\`" >> reports/test-summary.md
            if [ "$test_type" == "unit" ]; then
              if [ -f test-results/unit/node18/coverage/unit/test-output-node18.log ]; then
                cat test-results/unit/node18/coverage/unit/test-output-node18.log >> reports/test-summary.md
              else
                echo "No output for Node 18" >> reports/test-summary.md
              fi
              echo "" >> reports/test-summary.md
              echo "---" >> reports/test-summary.md
              echo "" >> reports/test-summary.md
              if [ -f test-results/unit/node20/coverage/unit/test-output-node20.log ]; then
                cat test-results/unit/node20/coverage/unit/test-output-node20.log >> reports/test-summary.md
              else
                echo "No output for Node 20" >> reports/test-summary.md
              fi
            else
              if [ -f test-results/$test_type/coverage/$test_type/test-output.log ]; then
                 cat test-results/$test_type/coverage/$test_type/test-output.log >> reports/test-summary.md
              elif [ -f test-results/$test_type/test-output.log ]; then
                cat test-results/$test_type/test-output.log >> reports/test-summary.md
              else
                echo "No output for $test_type tests" >> reports/test-summary.md
              fi
            fi
            echo "\`\`\`" >> reports/test-summary.md
          done
          
          echo "" >> reports/test-summary.md
          echo "Detailed test results and coverage reports are available in the individual test artifacts:" >> reports/test-summary.md
          echo "- \`unit-test-results-node18\`, \`unit-test-results-node20\`" >> reports/test-summary.md
          echo "- \`integration-test-results\`" >> reports/test-summary.md
          echo "- \`e2e-test-results\`" >> reports/test-summary.md
          echo "- \`performance-test-results\`" >> reports/test-summary.md
          echo "- \`security-test-results\`" >> reports/test-summary.md
          
          # Add overall coverage summary
          if [ -f coverage-summary.json ]; then
            echo "" >> reports/test-summary.md
            echo "## Merged Coverage Breakdown" >> reports/test-summary.md
            echo "" >> reports/test-summary.md
            
            BRANCH_COVERAGE=$(jq -r '.total.branches.pct // 0' coverage-summary.json 2>/dev/null | awk '{printf "%.2f", $1}' || echo "0.00")
            FUNCTION_COVERAGE=$(jq -r '.total.functions.pct // 0' coverage-summary.json 2>/dev/null | awk '{printf "%.2f", $1}' || echo "0.00")
            
            echo "- **Lines:** ${OVERALL_COVERAGE}%" >> reports/test-summary.md
            echo "- **Branches:** ${BRANCH_COVERAGE}%" >> reports/test-summary.md  
            echo "- **Functions:** ${FUNCTION_COVERAGE}%" >> reports/test-summary.md
            echo "" >> reports/test-summary.md
            
            # Coverage quality assessment using integer comparison
            COVERAGE_INT=$(awk -v val="$OVERALL_COVERAGE" 'BEGIN {printf "%.0f", val * 100}')
            if [ "$COVERAGE_INT" -ge 2500 ]; then
              echo "✅ **Coverage Quality:** Meets minimum standards (≥25%)" >> reports/test-summary.md
            elif [ "$COVERAGE_INT" -ge 1500 ]; then
              echo "⚠️ **Coverage Quality:** Below target but acceptable (≥15%)" >> reports/test-summary.md
            else
              echo "❌ **Coverage Quality:** Below minimum standards (<15%)" >> reports/test-summary.md
            fi
          fi

      - name: Validate coverage quality
        run: |
          if [ "${{ steps.coverage.outputs.status }}" == "available" ]; then
            COVERAGE="${{ steps.coverage.outputs.coverage_pct }}"
            # Ensure COVERAGE is a valid number
            COVERAGE=$(echo "$COVERAGE" | awk '{if($1 == "") print "0"; else printf "%.2f", $1}')
            
            echo "Current coverage: ${COVERAGE}%"
            
            # Set coverage quality gates using integer comparison
            COVERAGE_INT=$(awk -v val="$COVERAGE" 'BEGIN {printf "%.0f", val * 100}')
            if [ "$COVERAGE_INT" -lt 1000 ]; then
              echo "❌ Coverage critically low: $COVERAGE%"
              echo "coverage_status=critical" >> $GITHUB_ENV
            elif [ "$COVERAGE_INT" -lt 1500 ]; then
              echo "⚠️ Coverage below minimum: $COVERAGE%"
              echo "coverage_status=warning" >> $GITHUB_ENV
            elif [ "$COVERAGE_INT" -ge 2500 ]; then
              echo "✅ Coverage meets target: $COVERAGE%"
              echo "coverage_status=good" >> $GITHUB_ENV
            else
              echo "📈 Coverage progressing: $COVERAGE%"
              echo "coverage_status=progress" >> $GITHUB_ENV
            fi
            
            # Create coverage metrics for tracking - Ensure all values are valid numbers
            BRANCHES_PCT=$(jq -r '.total.branches.pct // 0' coverage-summary.json 2>/dev/null | awk '{if($1 == "") print "0"; else printf "%.2f", $1}')
            FUNCTIONS_PCT=$(jq -r '.total.functions.pct // 0' coverage-summary.json 2>/dev/null | awk '{if($1 == "") print "0"; else printf "%.2f", $1}')
            STATEMENTS_PCT=$(jq -r '.total.statements.pct // 0' coverage-summary.json 2>/dev/null | awk '{if($1 == "") print "0"; else printf "%.2f", $1}')
            QUALITY_SCORE=$(awk -v cov="$COVERAGE" -v br="$BRANCHES_PCT" -v fn="$FUNCTIONS_PCT" 'BEGIN {printf "%.2f", cov * 0.4 + br * 0.3 + fn * 0.3}')
            
            echo "{
              \"timestamp\": \"$(date -Iseconds)\",
              \"commit\": \"${{ github.sha }}\",
              \"branch\": \"${{ github.ref_name }}\",
              \"coverage\": {
                \"lines\": $COVERAGE,
                \"branches\": $BRANCHES_PCT,
                \"functions\": $FUNCTIONS_PCT,
                \"statements\": $STATEMENTS_PCT
              },
              \"quality_score\": $QUALITY_SCORE
            }" > coverage-metrics.json
          else
            echo "No coverage data available"
            echo "coverage_status=missing" >> $GITHUB_ENV
          fi

      - name: Upload merged coverage to Codecov
        if: steps.coverage.outputs.status == 'available'
        uses: codecov/codecov-action@v4
        with:
          file: coverage/merged/lcov.info
          flags: merged
          name: merged-coverage
          fail_ci_if_error: false
          plugins: ''

      - name: Comment commit with test results
        if: github.event_name == 'push'
        uses: actions/github-script@v7
        continue-on-error: true
        with:
          script: |
            const fs = require('fs');
            const path = 'reports/test-summary.md';
            
            if (fs.existsSync(path)) {
              try {
                const body = fs.readFileSync(path, 'utf8');
                
                await github.rest.repos.createCommitComment({
                  owner: context.repo.owner,
                  repo: context.repo.repo,
                  commit_sha: context.sha,
                  body: body
                });
                console.log('Commit comment created successfully');
              } catch (error) {
                console.log('Failed to create commit comment:', error.message);
              }
            } else {
              console.log('Test summary file not found');
            }

      - name: Store final test report
        uses: actions/upload-artifact@v4
        with:
          name: comprehensive-test-report
          path: |
            reports/
            coverage/merged/
            coverage-summary.json
            coverage-metrics.json
            test-results/
          retention-days: 30

      - name: Update status check
        if: always()
        run: |
          # Check individual job statuses and fail if any critical test failed
          UNIT_STATUS="${{ needs.unit-tests.result }}"
          INTEGRATION_STATUS="${{ needs.integration-tests.result }}"
          E2E_STATUS="${{ needs.e2e-tests.result }}"
          PERFORMANCE_STATUS="${{ needs.performance-tests.result }}"
          SECURITY_STATUS="${{ needs.security-tests.result }}"
          
          echo "Unit tests: $UNIT_STATUS"
          echo "Integration tests: $INTEGRATION_STATUS" 
          echo "E2E tests: $E2E_STATUS"
          echo "Performance tests: $PERFORMANCE_STATUS"
          echo "Security tests: $SECURITY_STATUS"
          
          # Fail if any test job failed (not skipped)
          if [[ "$UNIT_STATUS" == "failure" || "$INTEGRATION_STATUS" == "failure" || "$E2E_STATUS" == "failure" || "$PERFORMANCE_STATUS" == "failure" || "$SECURITY_STATUS" == "failure" ]]; then
            echo "❌ One or more test suites failed"
            exit 1
          elif [[ "$UNIT_STATUS" == "success" || "$INTEGRATION_STATUS" == "success" || "$E2E_STATUS" == "success" || "$PERFORMANCE_STATUS" == "success" || "$SECURITY_STATUS" == "success" ]]; then
            echo "✅ All executed tests completed successfully"
          else
            echo "⚠️ All tests were skipped"
          fi

# Cleanup job to remove old artifacts
  cleanup:
    name: Cleanup Old Artifacts
    runs-on: ubuntu-latest
    if: github.event_name == 'schedule'
    steps:
      - name: Delete old artifacts
        uses: actions/github-script@v7
        with:
          script: |
            const cutoff = new Date();
            cutoff.setDate(cutoff.getDate() - 30); // Keep artifacts for 30 days
            
            const artifacts = await github.rest.actions.listArtifactsForRepo({
              owner: context.repo.owner,
              repo: context.repo.repo,
            });
            
            for (const artifact of artifacts.data.artifacts) {
              if (new Date(artifact.created_at) < cutoff) {
                await github.rest.actions.deleteArtifact({
                  owner: context.repo.owner,
                  repo: context.repo.repo,
                  artifact_id: artifact.id,
                });
                console.log(`Deleted artifact: ${artifact.name}`);
              }
            }<|MERGE_RESOLUTION|>--- conflicted
+++ resolved
@@ -219,11 +219,8 @@
     if: needs.pre-flight.outputs.should-run-tests == 'true' && contains(fromJson(needs.pre-flight.outputs.test-matrix).test-type, 'integration')
     outputs:
       image_name: ghcr.io/${{ steps.string.outputs.repo_lc }}
-<<<<<<< HEAD
-=======
       image_tag: ${{ steps.final-image.outputs.image_tag }}
       image_digest: ${{ steps.build.outputs.digest || steps.force-build.outputs.digest }}
->>>>>>> c9bceb27
     steps:
       - uses: actions/checkout@v4
         with:
