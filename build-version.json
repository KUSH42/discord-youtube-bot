{
  "version": "0.1.0",
<<<<<<< HEAD
  "build": 110
=======
  "build": 115
>>>>>>> c9bceb27
}<|MERGE_RESOLUTION|>--- conflicted
+++ resolved
@@ -1,8 +1,4 @@
 {
   "version": "0.1.0",
-<<<<<<< HEAD
-  "build": 110
-=======
-  "build": 115
->>>>>>> c9bceb27
+  "build": 116
 }