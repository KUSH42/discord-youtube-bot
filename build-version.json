{
  "version": "0.1.0",
<<<<<<< HEAD
  "build": 116
=======
  "build": 112
>>>>>>> df222af7
}<|MERGE_RESOLUTION|>--- conflicted
+++ resolved
@@ -1,8 +1,4 @@
 {
   "version": "0.1.0",
-<<<<<<< HEAD
-  "build": 116
-=======
-  "build": 112
->>>>>>> df222af7
+  "build": 117
 }