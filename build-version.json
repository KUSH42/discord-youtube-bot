--- conflicted
+++ resolved
@@ -1,9 +1,4 @@
 {
-<<<<<<< HEAD
   "version": "0.2.0 α",
-  "build": 76
-=======
-  "version": "0.1.0",
-  "build": 264
->>>>>>> edc01e74
+  "build": 77
 }